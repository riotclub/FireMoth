// <copyright file="FileScannerTests.cs" company="Riot Club">
// Copyright (c) Riot Club. All rights reserved.
// Licensed under the MIT license. See LICENSE file in the project root for full license information.
// </copyright>

namespace RiotClub.FireMoth.Services.Tests.FileScanning
{
    using System;
    using System.Collections.Generic;
    using System.Diagnostics.CodeAnalysis;
    using System.IO;
    using System.IO.Abstractions;
    using System.IO.Abstractions.TestingHelpers;
    using System.Linq;
    using Microsoft.Extensions.Logging;
    using Moq;
    using RiotClub.FireMoth.Services.DataAccess;
    using RiotClub.FireMoth.Services.DataAnalysis;
    using RiotClub.FireMoth.Services.FileScanning;
    using RiotClub.FireMoth.Services.Output;
    using RiotClub.FireMoth.Services.Repository;
    using RiotClub.FireMoth.Services.Tests.Extensions;
    using Xunit;

    /*
     * Constructor:
     * * Null IDataAccessLayer throws exception
     *      * Ctor_NullIDataAccessProvider_ThrowsArgumentNullException
     * * Null IFileHasher throws exception
     *      * Ctor_NullIFileHasher_ThrowsArgumentNullException
     * * Null ILogger throws exception
     *      * Ctor_NullILogger_ThrowsArgumentNullException
     *
     * ScanDirectory:
     * * Null IDirectoryInfo throws exception
     *      * ScanDirectory_NullIDirectoryInfo_ThrowsArgumentNullException
     * * Valid directory adds file fingerprint records to data provider
     *      * ScanDirectory_ValidDirectory_AddsFileRecordsToDataAccessProvider
     * * Valid directory produces correct log events
     *      * ScanDirectory_ValidDirectory_LogsScanEvents
     * * Valid directory with errored files returns correct list of scanned files
     *      * ScanDirectory_DirectoryWithErroredFiles_ReturnsCorrectScannedFiles
     * * Valid directory with skipped files returns correct list of skipped files
     *      * ScanDirectory_DirectoryWithErroredFiles_ReturnsCorrectSkippedFiles
     * * Valid directory with errored files returns correct list of scan errors
     *      * ScanDirectory_DirectoryWithErroredFiles_ReturnsCorrectScanErrors
     * * Valid directory with errored files produces log events for errored files
     *      * ScanDirectory_DirectoryWithErroredFiles_LogsErrorEvents
     * * Does not attempt to add unscannable files to the data access provider
     *      * ScanDirectory_DirectoryWithErroredFiles_NoErroredFilesAddedToDataAccessProvider
     * * Valid empty directory results in successful scan
     *      * ScanDirectory_EmptyDirectory_ReturnsCorrectScanResult
     * * Valid empty directory adds no records to data provider
     *      * ScanDirectory_EmptyDirectory_NoRecordsAddedToDataAccessProvider
     * * Invalid directory returns correct scan result
     *      * ScanDirectory_InvalidDirectory_ReturnsCorrectScanResult
     * * Access to scan directory denied returns correct scan result
     *      * ScanDirectory_DirectoryAccessDenied_ReturnsCorrectScanResult
     * * Access to file denied produces log event
     *      * ScanDirectory_FileAccessDenied_LogsErrorEvent
     * * Access to file denied adds file to skipped files
     *      * ScanDirectory_FileAccessDenied_ReturnsCorrectSkippedFiles
     * * Access to file denied adds file to errored files
     *      * ScanDirectory_FileAccessDenied_ReturnsCorrectScanErrors
     * * Recursive scan option results in successful scan of all files and subdirectory files
     *      * ScanDirectory_RecursiveScan_AddsSubdirectoryFilesToDataAccessProvider
     * * Non-recursive scan option ignores subdirectories
     *      * ScanDirectory_NonRecursiveScan_IgnoresSubdirectories
     */
    [ExcludeFromCodeCoverage]
    public class FileScannerTests : IDisposable
    {
        private readonly Mock<IFileHasher> mockFileHasher;
        private readonly Mock<ILogger<OnDemandScanOrchestrator>> mockLogger;
        private readonly MockFileSystem mockFileSystem;
        private readonly byte[] testHashData = new byte[] { 0x20, 0x20, 0x20 };
        private readonly IDirectoryInfo testDirectory;

        private Mock<IDataAccessLayer<IFileFingerprint>> mockDataAccessProvider;
        private Mock<IFileFingerprintRepository> mockFileFingerprintRepository;
        private bool disposed = false;

        public FileScannerTests()
        {
            this.mockDataAccessProvider = new Mock<IDataAccessLayer<IFileFingerprint>>(MockBehavior.Strict);
            mockFileFingerprintRepository = new Mock<IFileFingerprintRepository>();
            this.mockFileHasher = new Mock<IFileHasher>();
            this.mockFileHasher
                .Setup(hasher => hasher.ComputeHashFromStream(It.IsAny<Stream>()))
                .Returns(this.testHashData);
            this.mockFileSystem = BuildMockFileSystem();
            this.mockLogger = new Mock<ILogger<OnDemandScanOrchestrator>>();

            this.testDirectory = this.mockFileSystem.DirectoryInfo.FromDirectoryName(
                @"c:\dirwithfiles");
        }

        // Ctor: Null IDataAccessLayer throws exception
        [Fact]
        public void Ctor_NullIDataAccessProvider_ThrowsArgumentNullException()
        {
            // Arrange, Act, Assert
            Assert.Throws<ArgumentNullException>(() =>
#pragma warning disable CS8625 // Cannot convert null literal to non-nullable reference type.
                new OnDemandScanOrchestrator(null, this.mockFileHasher.Object, this.mockLogger.Object));
#pragma warning restore CS8625 // Cannot convert null literal to non-nullable reference type.
        }

        // Ctor: Null IFileHasher throws exception
        [Fact]
        public void Ctor_NullIFileHasher_ThrowsArgumentNullException()
        {
            // Arrange, Act, Assert
            Assert.Throws<ArgumentNullException>(() =>
#pragma warning disable CS8625 // Cannot convert null literal to non-nullable reference type.
<<<<<<< HEAD
                new OnDemandScanOrchestrator(this.mockDataAccessProvider.Object, null, this.mockLogger.Object));
=======
                new FileScanner(mockFileFingerprintRepository.Object, null, this.mockLogger.Object));
>>>>>>> a8355fae
#pragma warning restore CS8625 // Cannot convert null literal to non-nullable reference type.
        }

        // Ctor: Null ILogger throws exception
        [Fact]
        public void Ctor_NullILogger_ThrowsArgumentNullException()
        {
            // Arrange, Act, Assert
            Assert.Throws<ArgumentNullException>(() =>
                new OnDemandScanOrchestrator(
#pragma warning disable CS8625 // Cannot convert null literal to non-nullable reference type.
                    mockFileFingerprintRepository.Object, this.mockFileHasher.Object, null));
#pragma warning restore CS8625 // Cannot convert null literal to non-nullable reference type.
        }

        // ScanDirectory: Null ScanOptions throws exception
        [Fact]
        public void ScanDirectory_NullIDirectoryInfo_ThrowsArgumentNullException()
        {
            // Arrange
            var fileScanner = this.GetDefaultFileScanner();

            // Act, Assert
            Assert.Throws<ArgumentNullException>(() => fileScanner.ScanDirectory(null!));
        }

        // ScanDirectory: Valid directory adds file fingerprint records to data provider
        [Theory]
        [InlineData(@"c:\dirwithfiles\")]
        [InlineData(@"c:\dirwithfiles\subdirwithfiles")]
        public void ScanDirectory_ValidDirectory_AddsFileRecordsToDataAccessProvider(
            string directory)
        {
            // Arrange
            var testDirectory = this.mockFileSystem.DirectoryInfo.FromDirectoryName(directory);
            var files = testDirectory.EnumerateFiles();
            foreach (var file in files)
            {
                this.mockDataAccessProvider
                    .Setup(dap =>
                        dap.Add(It.Is<IFileFingerprint>(ff =>
                            ff.FileName == file.Name)));
            }

            // Act
            this.GetDefaultFileScanner().ScanDirectory(new ScanOptions(testDirectory));

            // Assert
            this.mockDataAccessProvider.VerifyAll();
        }

        // ScanDirectory: Valid directory produces correct log events
        [Fact]
        public void ScanDirectory_ValidDirectory_LogsScanEvents()
        {
            // Arrange
            this.mockDataAccessProvider.Setup(dap =>
                dap.Add(It.IsAny<IFileFingerprint>()));
            var files = this.testDirectory.EnumerateFiles();

            // Act
            this.GetDefaultFileScanner().ScanDirectory(
                new ScanOptions(this.testDirectory));

            // Assert
            foreach (var file in files)
            {
                this.mockLogger.VerifyLogCalled(
                    $"Scanning file '{file.Name}'", LogLevel.Information);
            }
        }

        // ScanDirectory: Valid directory with errored files returns correct list of scanned files
        [Fact]
        public void ScanDirectory_DirectoryWithErroredFiles_ReturnsCorrectScannedFiles()
        {
            // Arrange
            var mockDirectory = this.GetMockDirectory(fullPath: this.testDirectory.FullName);
            var mockScanOptions = GetMockScanOptions(mockDirectory, false, OutputDuplicateFileFingerprintsOption.All);
            var errorFiles = GetFileFingerprints(this.testDirectory, "eep");
            var expectedFiles = this.testDirectory.EnumerateFiles().ToList();
            expectedFiles.RemoveAll(fileInfo =>
                errorFiles.Contains(new FileFingerprint(
                    fileInfo.Name,
                    fileInfo.DirectoryName,
                    fileInfo.Length,
                    Convert.ToBase64String(this.testHashData))));
            var testFileScanner = this.GetFileScannerWithErroredFiles(
                errorFiles, new IOException());

            // Act
            var result = testFileScanner.ScanDirectory(mockScanOptions.Object);

            // Assert
            foreach (var expectedFile in expectedFiles)
            {
                Assert.Contains(
                    result.ScannedFiles,
                    fingerprint => fingerprint.FileName == expectedFile.Name);
            }
        }

        // ScanDirectory: Valid directory with errored files returns correct list of skipped files
        [Fact]
        public void ScanDirectory_DirectoryWithErroredFiles_ReturnsCorrectSkippedFiles()
        {
            // Arrange
            var mockDirectory = this.GetMockDirectory(fullPath: this.testDirectory.FullName);
            var mockScanOptions = GetMockScanOptions(mockDirectory, false, OutputDuplicateFileFingerprintsOption.All);
            var errorFiles = GetFileFingerprints(this.testDirectory, "eep");
            var testFileScanner = this.GetFileScannerWithErroredFiles(
                errorFiles, new IOException());

            // Act
            var result = testFileScanner.ScanDirectory(mockScanOptions.Object);

            // Assert
            Assert.Equal(errorFiles.Count(), result.SkippedFiles.Count);
            foreach (var file in errorFiles)
            {
                Assert.Contains(file.FullPath, (IDictionary<string, string>)result.SkippedFiles);
            }
        }

        // ScanDirectory: Valid directory with errored files returns correct list of scan errors
        [Fact]
        public void ScanDirectory_DirectoryWithErroredFiles_ReturnsCorrectScanErrors()
        {
            // Arrange
            var mockDirectory = this.GetMockDirectory(fullPath: this.testDirectory.FullName);
            var mockScanOptions = GetMockScanOptions(mockDirectory, false, OutputDuplicateFileFingerprintsOption.All);
            var directoryFiles = this.mockFileSystem.DirectoryInfo
                .FromDirectoryName(this.testDirectory.FullName)
                .EnumerateFiles();
            mockDirectory
                .Setup(dir => dir.EnumerateFiles())
                .Returns(directoryFiles);
            var errorFiles = GetFileFingerprints(this.testDirectory, "eep");
            var testFileScanner = this.GetFileScannerWithErroredFiles(
                errorFiles, new IOException());

            // Act
            var scanResult = testFileScanner.ScanDirectory(mockScanOptions.Object);

            // Assert
            var resultErrorFiles = scanResult.Errors.Select(e => e.Path);
            Assert.Equal(errorFiles.Count(), resultErrorFiles.Count());
            foreach (var errorFileFingerprint in errorFiles)
            {
                Assert.Contains(errorFileFingerprint.FullPath, resultErrorFiles);
            }
        }

        // ScanDirectory: Valid directory with errored files produces log events for errored files
        [Fact]
        public void ScanDirectory_DirectoryWithErroredFiles_LogsErrorEvents()
        {
            // Arrange
            var errorFileNamePattern = "eep";

            var mockDirectory = this.GetMockDirectory(fullPath: this.testDirectory.FullName);
            var errorFiles = GetFileFingerprints(this.testDirectory, errorFileNamePattern);
            var errorFileInfo = this.testDirectory.EnumerateFiles('*' + errorFileNamePattern + '*');
            mockDirectory.Setup(dir => dir.EnumerateFiles()).Returns(errorFileInfo);
            var mockScanOptions = GetMockScanOptions(mockDirectory, true, OutputDuplicateFileFingerprintsOption.All);
            var testFileScanner = this.GetFileScannerWithErroredFiles(
                errorFiles, new IOException());

            // Act
            testFileScanner.ScanDirectory(mockScanOptions.Object);

            // Assert
            foreach (var file in errorFiles)
            {
                this.mockLogger.VerifyLogCalled(
                    $"Could not add record for file '{file.FullPath}': I/O error occurred.; skipping file.",
                    LogLevel.Error);
            }
        }

        // ScanDirectory: Does not attempt to add unscannable files to the data access provider
        [Fact]
        public void ScanDirectory_DirectoryWithErroredFiles_NoErroredFilesAddedToDataAccessProvider()
        {
            // Arrange
            var errorFiles = GetFileFingerprints(this.testDirectory, "AnotherFile");
            foreach (var errorFile in errorFiles)
            {
                this.mockFileSystem.GetFile(errorFile.FullPath).AllowedFileShare = FileShare.None;
            }

            var mockDataAccessProvider = new Mock<IDataAccessLayer<IFileFingerprint>>(MockBehavior.Loose);
            mockDataAccessProvider.Setup(dap => dap.Add(It.IsAny<IFileFingerprint>()));
<<<<<<< HEAD
            var testFileScanner = new OnDemandScanOrchestrator(
                mockDataAccessProvider.Object, this.mockFileHasher.Object, this.mockLogger.Object);
=======
            var testFileScanner = new FileScanner(
                mockFileFingerprintRepository.Object, this.mockFileHasher.Object, this.mockLogger.Object);
>>>>>>> a8355fae

            // Act
            var scanResult = testFileScanner.ScanDirectory(
                new ScanOptions(this.testDirectory));

            // Assert
            foreach (var errorFile in errorFiles)
            {
                mockDataAccessProvider.Verify(
                    dap => dap.Add(errorFile), Times.Never);
            }
        }

        // ScanDirectory: Valid empty directory results in successful scan
        [Fact]
        public void ScanDirectory_EmptyDirectory_ReturnsCorrectScanResult()
        {
            // Arrange
            var testDirectory = this.mockFileSystem.DirectoryInfo.FromDirectoryName(@"c:\emptydir");

            // Act
            var result = this.GetDefaultFileScanner().ScanDirectory(
                new ScanOptions(testDirectory));

            // Assert
            Assert.Empty(result.ScannedFiles);
            Assert.Empty(result.SkippedFiles);
            Assert.Empty(result.Errors);
        }

        // ScanDirectory: Valid empty directory adds no records to data provider
        [Fact]
        public void ScanDirectory_EmptyDirectory_NoRecordsAddedToDataAccessProvider()
        {
            // Arrange
            var testDirectory = this.mockFileSystem.DirectoryInfo.FromDirectoryName(@"c:\emptydir");
            var mockDataAccessProvider = new Mock<IDataAccessLayer<IFileFingerprint>>();
<<<<<<< HEAD
            var fileScanner = new OnDemandScanOrchestrator(
                mockDataAccessProvider.Object, this.mockFileHasher.Object, this.mockLogger.Object);
=======
            var fileScanner = new FileScanner(
                mockFileFingerprintRepository.Object, this.mockFileHasher.Object, this.mockLogger.Object);
>>>>>>> a8355fae

            // Act
            var result = fileScanner.ScanDirectory(new ScanOptions(testDirectory));

            // Assert
            mockDataAccessProvider.Verify(
                dap => dap.Add(It.IsAny<IFileFingerprint>()), Times.Never);
        }

        // ScanDirectory: Invalid directory returns correct scan result
        [Theory]
        [InlineData(@"C:\path/with|invalid/chars")]
        [InlineData(@"\\:\\||>\a\b::t<")]
        public void ScanDirectory_InvalidDirectory_ReturnsCorrectScanResult(string directory)
        {
            // Arrange
            var testDirectory = this.mockFileSystem.DirectoryInfo.FromDirectoryName(directory);

            // Act
            var result = this.GetDefaultFileScanner().ScanDirectory(
                new ScanOptions(testDirectory, true));

            // Assert
            Assert.Empty(result.ScannedFiles);
            Assert.Empty(result.SkippedFiles);
            Assert.Collection(
                result.Errors,
                subdirError =>
                {
                    Assert.Equal(testDirectory.FullName, subdirError.Path);
                    Assert.StartsWith(
                        "Could not enumerate subdirectories of directory", subdirError.Message);
                    Assert.True(
                        subdirError.Exception!.GetType() == typeof(NotSupportedException)
                        || subdirError.Exception.GetType() == typeof(ArgumentException));
                },
                fileError =>
                {
                    Assert.Equal(testDirectory.FullName, fileError.Path);
                    Assert.StartsWith("Could not enumerate files of directory", fileError.Message);
                    Assert.True(
                        fileError?.Exception?.GetType() == typeof(NotSupportedException)
                        || fileError?.Exception?.GetType() == typeof(ArgumentException));
                });
        }

        // ScanDirectory: Access to scan directory denied returns correct scan result
        [Fact]
        public void ScanDirectory_DirectoryAccessDenied_ReturnsCorrectScanResult()
        {
            // Arrange
            var mockDirectory = this.GetMockDirectory(
                fullPath: this.testDirectory.FullName,
                throwOnDirectoryEnumeration: new UnauthorizedAccessException(),
                throwOnFileEnumeration: new UnauthorizedAccessException());
            var mockScanOptions = GetMockScanOptions(mockDirectory, true, OutputDuplicateFileFingerprintsOption.All);
            this.mockDataAccessProvider = new Mock<IDataAccessLayer<IFileFingerprint>>();

            // Act
            var result = this.GetDefaultFileScanner().ScanDirectory(mockScanOptions.Object);

            // Assert
            Assert.Empty(result.ScannedFiles);
            Assert.Empty(result.SkippedFiles);
            Assert.Collection(
                result.Errors,
                errorOne =>
                {
                    Assert.Equal(this.testDirectory.FullName, errorOne.Path);
                    Assert.StartsWith(
                        $"Could not enumerate subdirectories of directory '{this.testDirectory}'",
                        errorOne.Message);
                    Assert.IsType<UnauthorizedAccessException>(errorOne.Exception);
                },
                errorTwo =>
                {
                    Assert.Equal(this.testDirectory.FullName, errorTwo.Path);
                    Assert.StartsWith(
                        $"Could not enumerate files of directory '{this.testDirectory}'",
                        errorTwo.Message);
                    Assert.IsType<UnauthorizedAccessException>(errorTwo.Exception);
                });
        }

        // ScanDirectory: Access to file denied produces log event
        [Fact]
        public void ScanDirectory_FileAccessDenied_LogsErrorEvent()
        {
            // Arrange
            var errorFiles = GetFileFingerprints(this.testDirectory, "eep");
            var testFileScanner = this.GetFileScannerWithErroredFiles(
                errorFiles, new UnauthorizedAccessException());

            // Act
            testFileScanner.ScanDirectory(new ScanOptions(this.testDirectory));

            // Assert
            foreach (var file in errorFiles)
            {
                this.mockLogger.VerifyLogCalled(
                    $"Could not add record for file '{file.FullPath}': Attempted to " +
                        $"perform an unauthorized operation.; skipping file.",
                    LogLevel.Error);
            }
        }

        // ScanDirectory: Access to file denied adds file to skipped files
        [Fact]
        public void ScanDirectory_FileAccessDenied_ReturnsCorrectSkippedFiles()
        {
            // Arrange
            var errorFiles = GetFileFingerprints(this.testDirectory, "eep");
            var testFileScanner = this.GetFileScannerWithErroredFiles(
                errorFiles, new UnauthorizedAccessException());

            // Act
            var result = testFileScanner.ScanDirectory(
                new ScanOptions(this.testDirectory));

            // Assert
            Assert.Equal(errorFiles.Count(), result.SkippedFiles.Count);
            foreach (var file in errorFiles)
            {
                Assert.Contains(file.FullPath, (IDictionary<string, string>)result.SkippedFiles);
            }
        }

        // ScanDirectory: Access to file denied adds file to errored files
        [Fact]
        public void ScanDirectory_FileAccessDenied_ReturnsCorrectScanErrors()
        {
            // Arrange
            var errorFiles = GetFileFingerprints(this.testDirectory, "eep");
            var testFileScanner = this.GetFileScannerWithErroredFiles(
                errorFiles, new UnauthorizedAccessException());

            // Act
            var scanResult = testFileScanner.ScanDirectory(
                new ScanOptions(this.testDirectory));

            // Assert
            var resultErrorFiles = scanResult.Errors.Select(e => e.Path);
            Assert.Equal(errorFiles.Count(), resultErrorFiles.Count());
            foreach (var errorFile in errorFiles)
            {
                Assert.Contains(errorFile.FullPath, resultErrorFiles);
            }
        }

        // ScanDirectory: Recursive scan option results in successful scan of all files and subdirectory files
        [Fact]
        public void ScanDirectory_RecursiveScan_AddsSubdirectoryFilesToDataAccessProvider()
        {
            // Arrange
            this.mockDataAccessProvider = new Mock<IDataAccessLayer<IFileFingerprint>>();

            // Act
            var scanResult = this.GetDefaultFileScanner().ScanDirectory(
                new ScanOptions(this.testDirectory, true));

            // Assert
            var expectedFiles = this.mockFileSystem.AllFiles.ToList();
            foreach (var file in expectedFiles)
            {
                this.mockDataAccessProvider.Verify(dap =>
                    dap.Add(It.Is<IFileFingerprint>(fingerprint =>
                        fingerprint.FullPath.Equals(file, StringComparison.OrdinalIgnoreCase))));
            }
        }

        // ScanDirectory: Non-recursive scan option ignores subdirectories
        [Fact]
        public void ScanDirectory_NonRecursiveScan_IgnoresSubdirectories()
        {
            // Arrange
            this.mockDataAccessProvider = new Mock<IDataAccessLayer<IFileFingerprint>>();

            // Act
            var scanResult = this.GetDefaultFileScanner().ScanDirectory(
                new ScanOptions(this.testDirectory));

            // Assert
            this.mockDataAccessProvider.Verify(
                dap => dap.Add(
                    It.Is<IFileFingerprint>(file =>
                        file.DirectoryName.StartsWith(
                            @"c:\dirwithfiles\subdirwithfiles",
                            StringComparison.OrdinalIgnoreCase))),
                Times.Never);
        }

        /// <inheritdoc/>
        public void Dispose()
        {
            this.Dispose(true);
            GC.SuppressFinalize(this);
        }

        /// <summary>
        /// Releases unmanaged and, optionally, managed resources.
        /// </summary>
        /// <param name="disposing">If true, managed resources are freed.</param>
        protected virtual void Dispose(bool disposing)
        {
            if (this.disposed)
            {
                return;
            }

            if (disposing)
            {
            }

            this.disposed = true;
        }

        private static Mock<IScanOptions> GetMockScanOptions(
            Mock<IDirectoryInfo> mockDirectory, bool recursive, OutputDuplicateFileFingerprintsOption outputOption)
        {
            var mockScanOptions = new Mock<IScanOptions>();
            mockScanOptions
                .SetupGet(scanOptions => scanOptions.ScanDirectory)
                .Returns(mockDirectory.Object);
            mockScanOptions
                .SetupGet(scanOptions => scanOptions.RecursiveScan)
                .Returns(recursive);

            return mockScanOptions;
        }

        private static MockFileSystem BuildMockFileSystem()
        {
            var mockFileSystem = new MockFileSystem(
                new Dictionary<string, MockFileData>
                {
                    { @"c:\dirwithfiles\TestFile.txt", new MockFileData("000") },
                    { @"c:\dirwithfiles\AnotherFile.dat", new MockFileData("111") },
                    { @"c:\dirwithfiles\YetAnotherFile.xml", new MockFileData("222") },
                    { @"c:\dirwithfiles\beep", new MockFileData("333") },
                    { @"c:\dirwithfiles\meep.ext", new MockFileData("222") },
                    { @"c:\dirwithfiles\subdirwithfiles\SubdirFileA.1", new MockFileData("333") },
                    { @"c:\dirwithfiles\subdirwithfiles\SubdirFileB.2", new MockFileData("444") },
                    { @"c:\dirwithfiles\subdirwithfiles\Creep.ext", new MockFileData("555") },
                });

            mockFileSystem.AddDirectory(@"c:\emptydir");
            mockFileSystem.AddDirectory(@"c:\dirwithfiles\emptysubdir");

            return mockFileSystem;
        }

        private static IEnumerable<IFileFingerprint> GetFileFingerprints(
            IDirectoryInfo directory, string? fileNameFilter = null)
        {
            var files = directory.EnumerateFiles();

            if (fileNameFilter is not null)
            {
                files = files.Where(fileInfo => fileInfo.Name.Contains(fileNameFilter));
            }

            return files.Select(fileInfo =>
                new FileFingerprint(
                    fileInfo.Name,
                    fileInfo.DirectoryName,
                    fileInfo.Length,
                    Convert.ToBase64String(new byte[] { 0x20, 0x20, 0x20 })));
        }

        private Mock<IDirectoryInfo> GetMockDirectory(
            string fullPath,
            Exception? throwOnDirectoryEnumeration = null,
            Exception? throwOnFileEnumeration = null)
        {
            var mockDirectory = new Mock<IDirectoryInfo>();
            mockDirectory.SetupGet(dir => dir.FullName).Returns(fullPath);
            if (throwOnDirectoryEnumeration is not null)
            {
                mockDirectory
                    .Setup(dir => dir.EnumerateDirectories())
                    .Throws(throwOnDirectoryEnumeration);
            }
            else
            {
                mockDirectory
                    .Setup(dir => dir.EnumerateDirectories())
                    .Returns(
                        this.mockFileSystem.DirectoryInfo.FromDirectoryName(fullPath).EnumerateDirectories());
            }

            if (throwOnFileEnumeration is not null)
            {
                mockDirectory
                    .Setup(dir => dir.EnumerateFiles())
                    .Throws(throwOnFileEnumeration);
            }
            else
            {
                mockDirectory
                    .Setup(dir => dir.EnumerateFiles())
                    .Returns(
                        this.mockFileSystem.DirectoryInfo.FromDirectoryName(fullPath).EnumerateFiles());
            }

            return mockDirectory;
        }

        private OnDemandScanOrchestrator GetDefaultFileScanner()
        {
<<<<<<< HEAD
            return new OnDemandScanOrchestrator(
                this.mockDataAccessProvider.Object,
=======
            return new FileScanner(
                mockFileFingerprintRepository.Object,
>>>>>>> a8355fae
                this.mockFileHasher.Object,
                this.mockLogger.Object);
        }

        private OnDemandScanOrchestrator GetFileScannerWithErroredFiles(
            IEnumerable<IFileFingerprint> errorFiles, Exception thrownException)
        {
            var looseMockDataAccessProvider = new Mock<IFileFingerprintRepository>();
            looseMockDataAccessProvider.Setup(dap =>
                dap.Add(It.IsIn(errorFiles))).Throws(thrownException);
            return new OnDemandScanOrchestrator(
                looseMockDataAccessProvider.Object,
                this.mockFileHasher.Object,
                this.mockLogger.Object);
        }
    }
}<|MERGE_RESOLUTION|>--- conflicted
+++ resolved
@@ -113,11 +113,7 @@
             // Arrange, Act, Assert
             Assert.Throws<ArgumentNullException>(() =>
 #pragma warning disable CS8625 // Cannot convert null literal to non-nullable reference type.
-<<<<<<< HEAD
                 new OnDemandScanOrchestrator(this.mockDataAccessProvider.Object, null, this.mockLogger.Object));
-=======
-                new FileScanner(mockFileFingerprintRepository.Object, null, this.mockLogger.Object));
->>>>>>> a8355fae
 #pragma warning restore CS8625 // Cannot convert null literal to non-nullable reference type.
         }
 
@@ -311,13 +307,8 @@
 
             var mockDataAccessProvider = new Mock<IDataAccessLayer<IFileFingerprint>>(MockBehavior.Loose);
             mockDataAccessProvider.Setup(dap => dap.Add(It.IsAny<IFileFingerprint>()));
-<<<<<<< HEAD
             var testFileScanner = new OnDemandScanOrchestrator(
                 mockDataAccessProvider.Object, this.mockFileHasher.Object, this.mockLogger.Object);
-=======
-            var testFileScanner = new FileScanner(
-                mockFileFingerprintRepository.Object, this.mockFileHasher.Object, this.mockLogger.Object);
->>>>>>> a8355fae
 
             // Act
             var scanResult = testFileScanner.ScanDirectory(
@@ -355,13 +346,8 @@
             // Arrange
             var testDirectory = this.mockFileSystem.DirectoryInfo.FromDirectoryName(@"c:\emptydir");
             var mockDataAccessProvider = new Mock<IDataAccessLayer<IFileFingerprint>>();
-<<<<<<< HEAD
             var fileScanner = new OnDemandScanOrchestrator(
                 mockDataAccessProvider.Object, this.mockFileHasher.Object, this.mockLogger.Object);
-=======
-            var fileScanner = new FileScanner(
-                mockFileFingerprintRepository.Object, this.mockFileHasher.Object, this.mockLogger.Object);
->>>>>>> a8355fae
 
             // Act
             var result = fileScanner.ScanDirectory(new ScanOptions(testDirectory));
@@ -671,13 +657,8 @@
 
         private OnDemandScanOrchestrator GetDefaultFileScanner()
         {
-<<<<<<< HEAD
             return new OnDemandScanOrchestrator(
                 this.mockDataAccessProvider.Object,
-=======
-            return new FileScanner(
-                mockFileFingerprintRepository.Object,
->>>>>>> a8355fae
                 this.mockFileHasher.Object,
                 this.mockLogger.Object);
         }
